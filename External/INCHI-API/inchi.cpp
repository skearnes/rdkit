// $Id$
//
//  Copyright (c) 2011, Novartis Institutes for BioMedical Research Inc.
//  All rights reserved.
// 
// Redistribution and use in source and binary forms, with or without
// modification, are permitted provided that the following conditions are
// met: 
//
//     * Redistributions of source code must retain the above copyright 
//       notice, this list of conditions and the following disclaimer.
//     * Redistributions in binary form must reproduce the above
//       copyright notice, this list of conditions and the following 
//       disclaimer in the documentation and/or other materials provided 
//       with the distribution.
//     * Neither the name of Novartis Institutes for BioMedical Research Inc. 
//       nor the names of its contributors may be used to endorse or promote 
//       products derived from this software without specific prior written permission.
//
// THIS SOFTWARE IS PROVIDED BY THE COPYRIGHT HOLDERS AND CONTRIBUTORS
// "AS IS" AND ANY EXPRESS OR IMPLIED WARRANTIES, INCLUDING, BUT NOT
// LIMITED TO, THE IMPLIED WARRANTIES OF MERCHANTABILITY AND FITNESS FOR
// A PARTICULAR PURPOSE ARE DISCLAIMED. IN NO EVENT SHALL THE COPYRIGHT
// OWNER OR CONTRIBUTORS BE LIABLE FOR ANY DIRECT, INDIRECT, INCIDENTAL,
// SPECIAL, EXEMPLARY, OR CONSEQUENTIAL DAMAGES (INCLUDING, BUT NOT
// LIMITED TO, PROCUREMENT OF SUBSTITUTE GOODS OR SERVICES; LOSS OF USE,
// DATA, OR PROFITS; OR BUSINESS INTERRUPTION) HOWEVER CAUSED AND ON ANY
// THEORY OF LIABILITY, WHETHER IN CONTRACT, STRICT LIABILITY, OR TORT
// (INCLUDING NEGLIGENCE OR OTHERWISE) ARISING IN ANY WAY OUT OF THE USE
// OF THIS SOFTWARE, EVEN IF ADVISED OF THE POSSIBILITY OF SUCH DAMAGE.
//

//
// Known issues: 
//
// - Allene stereochemistry is not processed
// 
// - advanced InChI features - such as fixed-H layer - have not been tested
//
// - InChI-write issues on broken molecules (e.g. PubChem Compound 42622894,
// 42622893, 42620342, 42621905, 42622374, 42617647), because RDKit and standard
// InChI binary will "fix" them differently. However, if the molecules have been
// preprocessed by RDKit, then most have no write issue.
//
// - InChI-read issues on molecules with metals.
//
// - For molecules with large ring and no coordinates, RDKit does not provide
// sufficient ring stereochemistry required by InChI and will result in a
// warning about undefined stereo. InChI requires all single bond in a ring with
// 8 or more bonds to have E/Z parity assigned. If coordinates are provided,
// then InChI will infer stereochemistry from them.
//
// - Radical electrons messed up by InChI are not repaired. One example molecule
// is PubChem Compound 10784031, 10784032
//
#include <string>
#include <GraphMol/PeriodicTable.h>
#include <GraphMol/Depictor/RDDepictor.h>
#include <GraphMol/MolOps.h>
#include <GraphMol/Chirality.h>
#include <GraphMol/Substruct/SubstructMatch.h>
#include <GraphMol/SmilesParse/SmilesParse.h>
#include <inchi_api.h>
#include <cstring>
#include <vector>
#include <stack>
#include <set>
#include "inchi.h"
#include <boost/foreach.hpp>
#include <boost/tuple/tuple.hpp>
#include <algorithm>

#if RDK_TEST_MULTITHREADED
#include <boost/thread.hpp>
#endif

namespace RDKit {
  namespace {
    /* assignBondDirs
     * assign bond direction for neighboring bonds of stereo double bonds based
     * on two sets of constraints: zBondPairs gives the pairs of bonds that must
     * have the same direction and eBondPairs gives the pairs of bonds that must
     * have different directions
     *
     * return true on success and false when it is not doable
     */
    typedef std::pair<int,int> INT_PAIR;
    typedef std::vector<INT_PAIR> INT_PAIR_VECT;
    bool assignBondDirs(RWMol& mol, INT_PAIR_VECT& zBondPairs,
                        INT_PAIR_VECT& eBondPairs) {
      // bonds to assign
      std::set<int> pending;
      INT_PAIR pair;
      BOOST_FOREACH ( pair, zBondPairs ) {
        pending.insert(pair.first);
        pending.insert(pair.second);
      }
      BOOST_FOREACH ( pair, eBondPairs ) {
        pending.insert(pair.first);
        pending.insert(pair.second);
      }
      // a queue for pending assignments
      typedef std::queue<std::pair<int, Bond::BondDir> > ASSIGNMENTQTYPE;
      ASSIGNMENTQTYPE queue;
      // in a loop, modify one bond at a time, until all bonds are assigned
      while (! pending.empty() || ! queue.empty()) {
        if (queue.empty()) {
          // pumping one bond from pending to queue
          queue.push(std::make_pair(*(pending.begin()), Bond::ENDUPRIGHT));
        } else {
          // pop one entry from queue and do the actual assignment
          int curBondIdx;
          Bond::BondDir dir;
          boost::tie(curBondIdx, dir) = queue.front();
          queue.pop();
          Bond* bond = mol.getBondWithIdx(curBondIdx);
          // is it assigned already?
          if (bond->getBondDir() != Bond::NONE) {
            // assigned. then check conflict
            if (bond->getBondDir() != dir)
              // not doable
              return false; 
          } else {
            // assign since it's not assgned yet
            bond->setBondDir(dir);
            std::set<int>::iterator searchItr = pending.find(curBondIdx);
            if (searchItr != pending.end())
              pending.erase(searchItr);
            // find all affecting bonds and add to queue by going thru all rules
            Bond::BondDir otherDir = dir == Bond::ENDUPRIGHT ? 
              Bond::ENDDOWNRIGHT : Bond::ENDUPRIGHT;
            // same routine for zBondPairs and eBondPairs
            // use a switch _ to go through both by setting _ to 0 and then 1
            for (int _ = 0; _ < 2; _ ++) {
              INT_PAIR_VECT* _rules = _ == 0 ? &zBondPairs : &eBondPairs;
              Bond::BondDir _dir = _ == 0 ? dir : otherDir;
              BOOST_FOREACH ( pair, *_rules ) {
                int other = -1;
                if (pair.first == curBondIdx) other = pair.second;
                else if (pair.second == curBondIdx) other = pair.first;
                // a match?
                if (other != curBondIdx && other != -1) {
                  Bond* otherBond = mol.getBondWithIdx(other);
                  // check if it is assigned
                  if (otherBond->getBondDir() != Bond::NONE) {
                    // assigned. check conflict
                    if (otherBond->getBondDir() != _dir)
                      // not doable
                      return false;
                  } else {
                    // not assigned, then add to queue
                    queue.push(std::make_pair(otherBond->getIdx(), _dir));
                  } // end if otherBond's bond direction check
                } // end if there is a match
              } // end boost_foreach
            } // end for _ to go thru rule sets
          } // end if this bond is asssigned
        } // end if queue is empty
      } // end while on pending set and queue
      return true;
    }

    /* findAlternatingBonds
     *
     * This is a modified DFS that returns the shortest path consiting of
     * alternating bonds from the current node to a node with desired atomic
     * number.
     *
     * The DFS uses a static variable to remember which nodes have already been
     * visited and therefore is not threadsafe. 
     *
     * The traversal is done recursively. At any point of the traversal, one
     * single copy of <path> is maintained. If the desired atom has not been
     * found, <path> is empty. If it has been found for once, <path> maintains
     * the path between the desired atom to the lowest common ancestor between
     * the desired atom and the current node being visited. If it is found for a
     * second time, the shortest path will survive. <path> always maintain the
     * suffix of the final search result with member bonds in reverse order.
     * This is doable because the call stack implicitly keeps track of the path,
     * and we just reproduce the path through tracing back the call stack.
     *
     * The return value of the function is a pointer value that is either NULL
     * if it could find a better path or points to a target atom if it is able
     * to do better than the best-so-far result before it is called. At each
     * point of the traversal of the search tree, the function asks the subtree
     * rooted at the current node whether they could enhance the current best
     * <path>. If a subtree answers yes (and returns a non-NULL pointer), then
     * the <path> value has been updated, and this call should push itself to
     * the <path> and return the non-NULL pointer to its caller. Otherwise, it
     * should signal its caller that it cannot enhance <path> by returning a
     * NULL pointer.
     *
     * If maxPathLength is larger than 2, than we are looking for a path with
     * alternating single and double bond. If maxPathLength is 2, then it's
     * basically a path with desiredNextBondType and then a
     * desiredEndingBondType. If maxPathLength is 1, you are looking at
     * immediate neighbor and desiredNextBondType and desiredEndingBondType must
     * be the same.
     */
    Atom* findAlternatingBonds(ROMol& mol, Atom* current,
                              int desiredAtomicNumber,
                              int desiredAtomCharge,
                              Bond::BondType desiredNextBondType,
                              Bond::BondType desiredEndingBondType,
                              int currentPathLength,
                              int maxPathLength,
                              Bond* lastBond,
                               /*OUT*/ std::stack<Bond*>& path,
                               std::set<int> &_visited) {
      // memory for what has been visited
      if (lastBond == NULL) {
        _visited.clear();
        while (! path.empty())
          path.pop();
      }
      _visited.insert(current->getIdx());

      //for (int i = 0; i < currentPathLength; i ++)
      //  std::cerr << ".";
      //std::cerr << (int) current->getIdx() << "("
      //  << (int) current->getAtomicNum()
      //  << ")" << std::endl;

      // is this atom the desired one?
      if (lastBond && current->getAtomicNum() == desiredAtomicNumber &&
          lastBond->getBondType() == desiredEndingBondType &&
          current->getFormalCharge() == desiredAtomCharge) {
        // Yes! But am I better than the existing one - if one exists?
        if (path.size() == 0 || path.size() > currentPathLength) {
          // Yes! clear the path and repopulate it
          while (! path.empty()) path.pop();
          // add myself to the path
          path.push(lastBond);
          return current;
        } else {
          // I am no better than the exisiting one. This will also cause the
          // path search to not continue down
          return NULL;
        }
      }

      // searching too far?
      if (maxPathLength <= currentPathLength) {
        return NULL;
      }

      // continue searching down
      RWMol::ADJ_ITER nid, end;
      Atom* target = NULL, *temp;
      for (boost::tie(nid, end) = mol.getAtomNeighbors(current); nid != end; 
           nid ++) {
        if (_visited.find(*nid) != _visited.end()) {
          continue;
        }
        // check whether bond is valid for search to go down through it
        Bond* bond = mol.getBondBetweenAtoms(current->getIdx(), *nid);
        if (bond->getBondType() == desiredNextBondType) {
          // recursive call: for all ways to extend the path, ask each to try
          // enhancing the current best path (stored in <path>)
          // by setting SINGLE as the default, we allow a very special case to
          // be supported: a TRIPLE bond followed by a SINGLE bond
          // This is used in _Valence5NCleanUp2
          Bond::BondType nextBondType = Bond::SINGLE;
          if (desiredNextBondType == Bond::SINGLE)
            nextBondType = Bond::DOUBLE;
          if ((temp = findAlternatingBonds(mol, mol.getAtomWithIdx(*nid),
                                           desiredAtomicNumber,
                                           desiredAtomCharge, nextBondType,
                                           desiredEndingBondType,
                                           currentPathLength + 1, maxPathLength,
                                           bond, path,_visited)) != NULL) {
            target = temp;
          }
        } else if (desiredEndingBondType != Bond::SINGLE && 
                  desiredEndingBondType != Bond::DOUBLE &&
                  bond->getBondType() == desiredEndingBondType) {
            // try recursive call limited to one level down to see whether
            // this can serve as the last leg of the path. This is done only if
            // the desiredEndingBondType is not part of the alternating bonds
            if ((temp = findAlternatingBonds(mol, mol.getAtomWithIdx(*nid),
                                            desiredAtomicNumber,
                                            desiredAtomCharge,
                                            Bond::UNSPECIFIED, /* no next */
                                            desiredEndingBondType,
                                            currentPathLength + 1,
                                            0, /* this limits the recursion */
                                             bond, path,_visited)))
            target = temp;
        }
      }

      // about the return
      if (target != NULL) {
        if (lastBond) 
          path.push(lastBond);
        return target;
      }
      return NULL;
    }

    int getNumDoubleBondedNegativelyChargedNeighboringSi(ROMol& mol,
                                                         Atom* a) {
      RWMol::ADJ_ITER nid1, end1;
      boost::tie(nid1, end1) = mol.getAtomNeighbors(a);
      int nSi = 0;
      int thisId = a->getIdx();
      while (nid1 != end1) {
        Atom* nbr = mol.getAtomWithIdx(*nid1);
        Bond* bond = mol.getBondBetweenAtoms(*nid1, thisId);
        if(nbr->getAtomicNum() == 14 &&
           nbr->getFormalCharge() == -1 && 
           bond->getBondType() == Bond::DOUBLE) {
          nSi ++;
        }
        nid1++;
      }
      return nSi;
    }

    // clean C1=NN=[N-]=N1
    bool _Valence4NCleanUp1(RWMol& mol, Atom* atom) {
        // replace the N- with Sn
      if (atom->getAtomicNum() != 7 || atom->getFormalCharge() != -1 ||
          atom->calcExplicitValence(false) != 4) 
        return false;
      atom->setAtomicNum(50);
      atom->setFormalCharge(0);

      // substructure matching
      RWMol* query = new RWMol();
      query->addAtom(new Atom(6), false, true); // 0
      query->addAtom(new Atom(7), false, true); // 1
      query->addAtom(new Atom(50), false, true); // 2
      query->addAtom(new Atom(7), false, true); // 3
      query->addAtom(new Atom(7), false, true); // 4
      query->addBond(0, 1, Bond::SINGLE);
      query->addBond(1, 2, Bond::DOUBLE);
      query->addBond(2, 3, Bond::DOUBLE);
      query->addBond(3, 4, Bond::SINGLE);
      query->addBond(4, 0, Bond::DOUBLE);

      std::vector<MatchVectType> fgpMatches;
      SubstructMatch(mol, *query, fgpMatches);
      delete query;
      // no action if none or more than one match was found
      if (fgpMatches.size() != 1) {
        atom->setAtomicNum(7);
        atom->setFormalCharge(-1);
        return false;
      }

      // collect matching atoms
      int map[5];
      MatchVectType match = fgpMatches[0];
      for (MatchVectType::const_iterator mi = match.begin(); mi != match.end();
           mi ++) {
        map[mi->first] = mi->second;
      }
      // flip bonds
      mol.getBondBetweenAtoms(map[0], map[1])->setBondType(Bond::DOUBLE);
      mol.getBondBetweenAtoms(map[1], map[2])->setBondType(Bond::SINGLE);
      mol.getBondBetweenAtoms(map[2], map[3])->setBondType(Bond::SINGLE);
      mol.getBondBetweenAtoms(map[3], map[4])->setBondType(Bond::DOUBLE);
      mol.getBondBetweenAtoms(map[4], map[0])->setBondType(Bond::SINGLE);
      // change the problematic N- 
      atom->setAtomicNum(7);
      atom->setFormalCharge(-1);
      return true;
    }

    // directly to a N via double bond
    bool _Valence4NCleanUp2(RWMol& mol, Atom* atom) {
      std::stack<Bond*> stack;
      std::set<int> _visited;
      Atom* target = findAlternatingBonds(mol, atom, 7, 0, Bond::DOUBLE,
                                          Bond::DOUBLE, 0, 1, NULL, stack,
                                          _visited);
      if (target == NULL)
        return false;

      stack.top()->setBondType(Bond::SINGLE);
      atom->setFormalCharge(0);
      target->setFormalCharge(-1);
      return true;
    }

    // try search for valence-5 N connected to a N+ 
    bool _Valence5NCleanUp1(RWMol& mol, Atom* atom) {
      std::stack<Bond*> stack;
      std::set<int> _visited;
      Atom* target = findAlternatingBonds(mol, atom, 7, 1, Bond::DOUBLE,
                                          Bond::DOUBLE, 0, 5, NULL, stack,
                                          _visited);
      if (target == NULL)
        return false;
      target->setFormalCharge(0);
      target->calcExplicitValence(false);
      while (! stack.empty()) {
        if (stack.top()->getBondType() == Bond::DOUBLE)
          stack.top()->setBondType(Bond::SINGLE);
        else
          stack.top()->setBondType(Bond::DOUBLE);
        stack.pop();
      }
      atom->setFormalCharge(1);
      return true;
    }

    // N connected to N- through a tiple then single bond
    bool _Valence5NCleanUp2(RWMol& mol, Atom* atom) {
      std::stack<Bond*> stack;
      std::set<int> _visited;
      Atom* target = findAlternatingBonds(mol, atom, 7, -1, Bond::TRIPLE,
                                          Bond::SINGLE, 0, 2, NULL, stack,
                                          _visited);
      if (target == NULL)
        return false;

      Bond* bond = stack.top();
      bond->setBondType(Bond::SINGLE);
      if (bond->getBeginAtomIdx() == atom->getIdx()) {
        mol.getAtomWithIdx(bond->getEndAtomIdx())->setFormalCharge(-1);
      } else {
        mol.getAtomWithIdx(bond->getBeginAtomIdx())->setFormalCharge(-1);
      }
      stack.pop();
      stack.top()->setBondType(Bond::DOUBLE);
      target->setFormalCharge(0);
      target->calcExplicitValence(false);
      atom->calcExplicitValence(false);
      return true;
    }

    // directly to a N via double bond
    bool _Valence5NCleanUp3(RWMol& mol, Atom* atom) {
      std::stack<Bond*> stack;
      std::set<int> _visited;
      Atom* target = findAlternatingBonds(mol, atom, 7, 0, Bond::DOUBLE,
                                          Bond::DOUBLE, 0, 1, NULL, stack,
                                          _visited);
      if (target == NULL)
        return false;

      target->setFormalCharge(-1);
      target->calcExplicitValence(false);
      stack.top()->setBondType(Bond::SINGLE);
      atom->setFormalCharge(1);
      atom->calcExplicitValence(false);
      return true;
    }

    // N connected to two Si- via double bonds; also a positive charged S
    // connected to a non-charged C. shift the charge to the C
    bool _Valence5NCleanUp4(RWMol& mol, Atom* atom) {
      std::stack<Bond*> stack;
      RWMol::ADJ_ITER nid1, end1;
      int nSi = 0;
      int thisId = atom->getIdx();
      Atom* nbrs[2];
      Bond* bonds[2];
      boost::tie(nid1, end1) = mol.getAtomNeighbors(atom);
      while (nid1 != end1) {
        Atom* nbr = mol.getAtomWithIdx(*nid1);
        Bond* bond = mol.getBondBetweenAtoms(*nid1, thisId);
        if(nbr->getAtomicNum() == 14 &&
           nbr->getFormalCharge() == -1 && 
           bond->getBondType() == Bond::DOUBLE) {
          if (nSi >= 2)
            return false;
          nbrs[nSi] = nbr;
          bonds[nSi] = bond;
          nSi ++;
        }
        ++nid1;
      }
      if (nSi != 2)
        return false;
      nbrs[0]->setFormalCharge(0);
      nbrs[1]->setFormalCharge(0);
      bonds[0]->setBondType(Bond::SINGLE);
      bonds[1]->setBondType(Bond::SINGLE);

#if 0
      // FIX
      // not clear why this is here, but it almost definitely shouldn't be
      Atom* s = NULL;
      Atom* c = NULL;
      Bond* sc_bond;
      ROMol::VERTEX_ITER atBegin,atEnd;
      boost::tie(atBegin,atEnd) = mol.getVertices();  
      while (atBegin != atEnd) {
          ATOM_SPTR at2 = mol[*atBegin];
          if (at2->getAtomicNum() == 16 && at2->getFormalCharge() == 1) {
            boost::tie(nid1, end1) = mol.getAtomNeighbors(at2);
           while (nid1 != end1) {
             Atom* nbr = mol.getAtomWithIdx(*nid1);
             Bond* bond = mol.getBondBetweenAtoms(*nid1, at2->getIdx());
             if (nbr->getAtomicNum() == 6 && nbr->getFormalCharge() == 0 &&
                 bond->getBondType() == Bond::DOUBLE) {
               s = &(*at2);
               c = nbr;
               sc_bond = bond;
               break;
             }
             ++nid1
           }
          }
          ++atBegin;
      }

      if (s == NULL) return false;
      s->setFormalCharge(0);
      c->setFormalCharge(-1);
      sc_bond->setBondType(Bond::SINGLE);
      atom->setFormalCharge(0);
#endif
      return true;
    }

    bool _Valence5NCleanUp5(RWMol& mol, Atom* atom, int atomicNum) {
      PRECONDITION(atomicNum == 8 || atomicNum == 16 || atomicNum == 9
                   || atomicNum == 17,
                   "this cleanup looks for O or S or Cl or F");
      std::stack<Bond*> stackCharged, stackUncharged, *stack;
      // try search for valence-5 N connected to O or S, determined by the
      // <atomicNum> parameter with alternating
      // bonds if there is a charged Oxygen and an uncharged one both
      // connected to our N through alternating bonds, strip the charge
      // and hydrogen from the charged one, and the use the uncharged
      // one in our procedure
      // see InChI for PubChem compound 10775236:
      //   CC(C1=CC=CC=N1=C2C(OC)=O)CC2=[OH+]
      // is converted into 
      //   COC(O)=C1[n+]2ccccc2C(C)CC1=O
      Atom *unchargedOxygen, *chargedOxygen;
      std::set<int> _visited;
      unchargedOxygen = findAlternatingBonds(mol, atom, atomicNum, 0,
                                             Bond::DOUBLE, Bond::DOUBLE,
                                             0, 7, NULL,
                                             stackUncharged,
                                             _visited);
      chargedOxygen = findAlternatingBonds(mol, atom, atomicNum, 1,
                                           Bond::DOUBLE, Bond::DOUBLE,
                                           0, 7, NULL,
                                           stackCharged,
                                           _visited);
      if (unchargedOxygen == NULL && chargedOxygen == NULL) 
        return false;

      stack = &stackUncharged;
      if (unchargedOxygen == NULL) {
        stack = &stackCharged;
      }
      if (unchargedOxygen && chargedOxygen) {
        // both exists. fix the charged oxygen now by set it to neutral
        // with its hydrogen taken and moved later to the uncharged one
        CHECK_INVARIANT(chargedOxygen->getFormalCharge() == 1,
                        "expecting +1 charge");
        chargedOxygen->setFormalCharge(0);
        chargedOxygen->setNumExplicitHs(0); // this hydrogen will be 
                                            // added to the uncharged 
                                            // oxygen later
      }
      if (unchargedOxygen || chargedOxygen) {
        // set charge on N
        atom->setFormalCharge(1);
        // switch all bonds
        Bond* b;
        while (! stack->empty()) {
          b = stack->top();
          if (b->getBondType() == Bond::DOUBLE)
            b->setBondType(Bond::SINGLE);
          else
            b->setBondType(Bond::DOUBLE);
          stack->pop();
        }
        if (unchargedOxygen && chargedOxygen) {
          // both charged and uncharged oxygen are found, the uncharged
          // remains uncharged and take the hydrogen from the charged
          // one
          unchargedOxygen->setNumExplicitHs(1);
        } else if (unchargedOxygen) {
          // if only uncharged oxygen is found, not the oxygen has -1
          // charge
          unchargedOxygen->setFormalCharge(-1);
        } else {
          // if only charged oxygen is found, it's neutral now (and
          // keeps its hydrogen)
          chargedOxygen->setFormalCharge(0);
        }
        if (chargedOxygen) chargedOxygen->calcExplicitValence(false);
        if (unchargedOxygen) unchargedOxygen->calcExplicitValence(false);
      }
      return true;
    }

    // clean CN1=CCN=CC=1
    // example: PubChem 10781979
    bool _Valence5NCleanUp6(RWMol& mol, Atom* atom) {
        // replace the N with Sn
      if (atom->getAtomicNum() != 7 || atom->getFormalCharge() != 0 ||
          atom->calcExplicitValence(false) != 5) 
        return false;
      atom->setAtomicNum(50);

      // substructure matching
      RWMol* query = new RWMol();
      query->addAtom(new Atom(6), false, true); // 0
      query->addAtom(new Atom(6), false, true); // 1
      query->addAtom(new Atom(50), false, true); // 2
      query->addAtom(new Atom(6), false, true); // 3
      query->addAtom(new Atom(6), false, true); // 4
      query->addAtom(new Atom(7), false, true); // 5
      query->addAtom(new Atom(6), false, true); // 6
      query->addBond(0, 1, Bond::SINGLE);
      query->addBond(1, 2, Bond::DOUBLE);
      query->addBond(2, 3, Bond::DOUBLE);
      query->addBond(3, 4, Bond::UNSPECIFIED);
      query->addBond(4, 5, Bond::SINGLE);
      query->addBond(5, 0, Bond::DOUBLE);
      query->addBond(2, 6, Bond::SINGLE);

      std::vector<MatchVectType> fgpMatches;
      SubstructMatch(mol, *query, fgpMatches);
      delete query;
      // no action if none or more than one match was found
      if (fgpMatches.size() != 1) {
        atom->setAtomicNum(7);
        return false;
      }

      // collect matching atoms
      int map[7];
      MatchVectType match = fgpMatches[0];
      for (MatchVectType::const_iterator mi = match.begin(); mi != match.end();
           mi ++) {
        map[mi->first] = mi->second;
      }
      // flip bonds
      mol.getBondBetweenAtoms(map[0], map[1])->setBondType(Bond::DOUBLE);
      mol.getBondBetweenAtoms(map[1], map[2])->setBondType(Bond::SINGLE);
      mol.getBondBetweenAtoms(map[4], map[5])->setBondType(Bond::DOUBLE);
      mol.getBondBetweenAtoms(map[5], map[0])->setBondType(Bond::SINGLE);
      // change the problematic N
      atom->setAtomicNum(7);
      atom->setFormalCharge(1);
      return true;
    }

    // clean CN1=NCOCC=1 that is connected via alternating bonds to O
    // example: PubChem 10781979
    bool _Valence5NCleanUp7(RWMol& mol, Atom* atom) {
      // is it connected to O via alternating bonds?
      std::stack<Bond*> stack;
      std::set<int> _visited;
      Atom* target = findAlternatingBonds(mol, atom, 8, 0, Bond::DOUBLE,
                                          Bond::DOUBLE, 0, 5, NULL, stack,_visited);
      if (target == NULL)
        return false;
      // replace the N with Sn
      if (atom->getAtomicNum() != 7 || atom->getFormalCharge() != 0 ||
          atom->calcExplicitValence(false) != 5) 
        return false;
      atom->setAtomicNum(50);

      // substructure matching
      RWMol* query = new RWMol();
      query->addAtom(new Atom(6), false, true); // 0
      query->addAtom(new Atom(6), false, true); // 1
      query->addAtom(new Atom(50), false, true); // 2
      query->addAtom(new Atom(7), false, true); // 3
      query->addAtom(new Atom(6), false, true); // 4
      query->addAtom(new Atom(8), false, true); // 5
      query->addAtom(new Atom(6), false, true); // 6
      query->addBond(0, 1, Bond::UNSPECIFIED);
      query->addBond(1, 2, Bond::DOUBLE);
      query->addBond(2, 3, Bond::DOUBLE);
      query->addBond(3, 4, Bond::SINGLE);
      query->addBond(4, 5, Bond::SINGLE);
      query->addBond(5, 0, Bond::SINGLE);
      query->addBond(2, 6, Bond::SINGLE);

      std::vector<MatchVectType> fgpMatches;
      SubstructMatch(mol, *query, fgpMatches);
      delete query;
      // no action if none or more than one match was found
      if (fgpMatches.size() != 1) {
        atom->setAtomicNum(7);
        return false;
      }

      // collect matching atoms
      int map[7];
      MatchVectType match = fgpMatches[0];
      for (MatchVectType::const_iterator mi = match.begin(); mi != match.end();
           mi ++) {
        map[mi->first] = mi->second;
      }
      // flip bonds
      mol.getBondBetweenAtoms(map[1], map[2])->setBondType(Bond::SINGLE);
      Bond* b;
      while (! stack.empty()) {
        b = stack.top();
        if (b->getBondType() == Bond::DOUBLE)
          b->setBondType(Bond::SINGLE);
        else
          b->setBondType(Bond::DOUBLE);
        stack.pop();
      }
      // set charge on oxygen
      target->setFormalCharge(-1);
      // change the problematic N
      atom->setAtomicNum(7);
      return true;
    }

    // clean [N]=C1N=CN=N1
    // example: PubChem 10782655
    bool _Valence5NCleanUp8(RWMol& mol, Atom* atom) {
      // replace the N with Sn
      if (atom->getAtomicNum() != 7 || atom->getFormalCharge() != 0 ||
          atom->calcExplicitValence(false) != 5) 
        return false;
      atom->setAtomicNum(50);

      // substructure matching
      RWMol* query = new RWMol();
      query->addAtom(new Atom(6), false, true); // 0
      query->addAtom(new Atom(7), false, true); // 1
      query->addAtom(new Atom(6), false, true); // 2
      query->addAtom(new Atom(7), false, true); // 3
      query->addAtom(new Atom(7), false, true); // 4
      query->addAtom(new Atom(50), false, true); // 5
      query->addBond(0, 1, Bond::SINGLE);
      query->addBond(1, 2, Bond::DOUBLE);
      query->addBond(2, 3, Bond::SINGLE);
      query->addBond(3, 4, Bond::DOUBLE);
      query->addBond(4, 0, Bond::SINGLE);
      query->addBond(5, 0, Bond::DOUBLE);

      std::vector<MatchVectType> fgpMatches;
      SubstructMatch(mol, *query, fgpMatches);
      delete query;

      if (fgpMatches.size() != 1) {
        atom->setAtomicNum(7);
        return false;
      }

      // collect matching atoms
      int map[6];
      MatchVectType match = fgpMatches[0];
      for (MatchVectType::const_iterator mi = match.begin(); mi != match.end();
           mi ++) {
        map[mi->first] = mi->second;
      }
      // flip bonds
      mol.getBondBetweenAtoms(map[1], map[2])->setBondType(Bond::SINGLE);
      mol.getBondBetweenAtoms(map[2], map[3])->setBondType(Bond::DOUBLE);
      mol.getBondBetweenAtoms(map[3], map[4])->setBondType(Bond::SINGLE);
      mol.getBondBetweenAtoms(map[4], map[0])->setBondType(Bond::DOUBLE);
      mol.getBondBetweenAtoms(map[5], map[0])->setBondType(Bond::SINGLE);
      mol.getAtomWithIdx(map[1])->setFormalCharge(-1);
      // change the problematic N
      atom->setAtomicNum(7);
      atom->setFormalCharge(1);
      return true;
    }

    // clean [N]=C1C=CN=N1
    // example: PubChem 10785993
    bool _Valence5NCleanUp9(RWMol& mol, Atom* atom) {
      // replace the N with Sn
      if (atom->getAtomicNum() != 7 || atom->getFormalCharge() != 0 ||
          atom->calcExplicitValence(false) != 5) 
        return false;
      atom->setAtomicNum(50);

      // substructure matching
      RWMol* query = new RWMol();
      query->addAtom(new Atom(6), false, true); // 0
      query->addAtom(new Atom(7), false, true); // 1
      query->addAtom(new Atom(7), false, true); // 2
      query->addAtom(new Atom(6), false, true); // 3
      query->addAtom(new Atom(6), false, true); // 4
      query->addAtom(new Atom(50), false, true); // 5
      query->addBond(0, 1, Bond::SINGLE);
      query->addBond(1, 2, Bond::DOUBLE);
      query->addBond(2, 3, Bond::SINGLE);
      query->addBond(3, 4, Bond::DOUBLE);
      query->addBond(4, 0, Bond::SINGLE);
      query->addBond(5, 0, Bond::DOUBLE);

      std::vector<MatchVectType> fgpMatches;
      SubstructMatch(mol, *query, fgpMatches);
      delete query;

      if (fgpMatches.size() != 1) {
        atom->setAtomicNum(7);
        return false;
      }

      // collect matching atoms
      int map[6];
      MatchVectType match = fgpMatches[0];
      for (MatchVectType::const_iterator mi = match.begin(); mi != match.end();
           mi ++) {
        map[mi->first] = mi->second;
      }
      // flip bonds
      mol.getBondBetweenAtoms(map[0], map[1])->setBondType(Bond::DOUBLE);
      mol.getBondBetweenAtoms(map[1], map[2])->setBondType(Bond::SINGLE);
      mol.getBondBetweenAtoms(map[5], map[0])->setBondType(Bond::SINGLE);
      mol.getAtomWithIdx(map[2])->setFormalCharge(-1);
      // change the problematic N
      atom->setAtomicNum(7);
      atom->setFormalCharge(1);
      return true;
    }

    // N connected via alternating bonds to N=N
    bool _Valence5NCleanUpA(RWMol& mol, Atom* atom) {
      // replace the N with Sn
      if (atom->getAtomicNum() != 7 || atom->getFormalCharge() != 0 ||
          atom->calcExplicitValence(false) != 5) 
        return false;
      // first find the N=N
      RWMol* query = new RWMol();
      query->addAtom(new Atom(7), false, true); // 0
      query->addAtom(new Atom(7), false, true); // 1
      query->addBond(0, 1, Bond::DOUBLE);

      std::vector<MatchVectType> fgpMatches;
      SubstructMatch(mol, *query, fgpMatches);
      delete query;

      if (fgpMatches.size() == 0) 
        return false;

      MatchVectType match;
      std::stack<Bond*> bestPath;
      BOOST_FOREACH ( match, fgpMatches ) {
        // does the match contains the current atom?
        if (match[0].second == atom->getIdx() || match[1].second == atom->getIdx())
          continue;
        // set both matched N to Sn
        mol.getAtomWithIdx(match[0].second)->setAtomicNum(50);
        mol.getAtomWithIdx(match[1].second)->setAtomicNum(50);
        // now search the path from current atom to these atoms
        std::stack<Bond*> stack;
        std::set<int> _visited;
        Atom* target = findAlternatingBonds(mol, atom, 50, 0, Bond::DOUBLE,
                                            Bond::DOUBLE, 0, 9, NULL, stack,_visited);
        if (target && (bestPath.empty() || stack.size() < bestPath.size())) 
          bestPath = stack;
        mol.getAtomWithIdx(match[0].second)->setAtomicNum(7);
        mol.getAtomWithIdx(match[1].second)->setAtomicNum(7);
      }

      if (! bestPath.empty()) {
        while(! bestPath.empty()) {
          Bond* bond = bestPath.top();
          if (bond->getBondType() == Bond::SINGLE)
            bond->setBondType(Bond::DOUBLE);
          else
            bond->setBondType(Bond::SINGLE);
          bestPath.pop();
        }
        atom->setFormalCharge(1);
        atom->calcExplicitValence(false);
        return true;
      }
      return false;
    }
    //
    // directly to a C via double bond; this is last resort
    bool _Valence5NCleanUpB(RWMol& mol, Atom* atom) {
      std::stack<Bond*> stack;
      std::set<int> _visited;
      Atom* target = findAlternatingBonds(mol, atom, 6, 0, Bond::DOUBLE,
                                          Bond::DOUBLE, 0, 1, NULL, stack,
                                          _visited);
      if (target == NULL)
        return false;

      target->setFormalCharge(-1);
      target->calcExplicitValence(false);
      stack.top()->setBondType(Bond::SINGLE);
      atom->setFormalCharge(1);
      atom->calcExplicitValence(false);
      return true;
    }

    //   C([S-](=O)(=O)=O)
    // to:
    //   C(S([O-])(=O)=O)
    // for instance:
    //   CC(C)(C1=CC([S-](=O)(=O)=O)=[N+](F)C=C1)C
    // is converted to:
    //   CC(C)(C1=CC(S[O-](=O)=O)=[N+](F)C=C1)C
    bool _Valence7SCleanUp1(RWMol& mol, Atom* atom) {
      if (atom->getAtomicNum() != 16 || atom->getFormalCharge() != -1 ||
          atom->calcExplicitValence(false) != 7)
        return false;
      int aid = atom->getIdx();
      int neighborsC = 0;
      int neighborsO = 0;
      RWMol::ADJ_ITER nid, nid1, end1;
      boost::tie(nid1, end1) = mol.getAtomNeighbors(atom);
      while (nid1 != end1) {
        Atom* otherAtom = mol.getAtomWithIdx(*nid1);
        if(otherAtom->getAtomicNum() == 8) {
         if (mol.getBondBetweenAtoms(*nid1, aid)->getBondType()
             != Bond::DOUBLE){
           neighborsO = 100;
           break;
         } else {
           nid = nid1;
           neighborsO ++;
         }
        } else if (otherAtom->getAtomicNum() == 6)
         if (mol.getBondBetweenAtoms(*nid1, aid)->getBondType()
             != Bond::SINGLE){
            neighborsC = 100;
            break;
         } else {
            neighborsC ++;
         } else {
            neighborsC = 100;
            break;
          }
        nid1++;
      }
      if (neighborsC == 1 || neighborsO == 3) {
        mol.getBondBetweenAtoms(*nid, aid)->setBondType(Bond::SINGLE);
        Atom* otherAtom = mol.getAtomWithIdx(*nid);
        otherAtom->setFormalCharge(-1);
        atom->setFormalCharge(0);
        otherAtom->calcExplicitValence(false);
        atom->calcExplicitValence(false);
        return true;
      } else {
        return false;
      }
    }

    // [S-]=CC#N
    bool _Valence7SCleanUp2(RWMol& mol, Atom* atom) {
      if (atom->getAtomicNum() != 16 || atom->getFormalCharge() != -1 ||
          atom->calcExplicitValence(false) != 7)
        return false;

      std::stack<Bond*> stack;
      std::set<int> _visited;
      Atom* target = findAlternatingBonds(mol, atom, 7, 0, Bond::DOUBLE,
                                          Bond::TRIPLE, 0, 3, NULL, stack,
                                          _visited);
      if (target) {
        while (! stack.empty()) {
          Bond* bond = stack.top();
          if (bond->getBondType() == Bond::SINGLE) 
            bond->setBondType(Bond::DOUBLE);
          else if (bond->getBondType() == Bond::DOUBLE)
            bond->setBondType(Bond::SINGLE);
          else if (bond->getBondType() == Bond::TRIPLE)
            bond->setBondType(Bond::DOUBLE);
          stack.pop();
        }
        atom->setFormalCharge(0);
        atom->calcExplicitValence(false);
        return true;
      } else {
        return false;
      }
    }

    // S- connected to a N via double bond
    bool _Valence7SCleanUp3(RWMol& mol, Atom* atom) {
      if (atom->getAtomicNum() != 16 || atom->getFormalCharge() != -1 ||
          atom->calcExplicitValence(false) != 7)
        return false;

      std::stack<Bond*> stack;
      std::set<int> _visited;
      Atom* target = findAlternatingBonds(mol, atom, 7, 0, Bond::DOUBLE,
                                          Bond::DOUBLE, 0, 1, NULL, stack,
                                          _visited);
      if (target) {
        stack.top()->setBondType(Bond::SINGLE);
        target->setFormalCharge(-1);
        atom->setFormalCharge(0);
        atom->calcExplicitValence(false);
        return true;
      } else {
        return false;
      }
    }

    // S- connected to a N via alternating bond
    bool _Valence8SCleanUp1(RWMol& mol, Atom* atom) {
      if (atom->getAtomicNum() != 16 || atom->getFormalCharge() != -1 ||
          atom->calcExplicitValence(false) != 7)
        return false;

      std::stack<Bond*> stack;
      std::set<int> _visited;
      Atom* target = findAlternatingBonds(mol, atom, 7, 0, Bond::DOUBLE,
                                          Bond::DOUBLE, 0, 9, NULL, stack,
                                          _visited);

      if (! target)
        return false;

      while (! stack.empty()) {
        if (stack.top()->getBondType() == Bond::DOUBLE)
          stack.top()->setBondType(Bond::SINGLE);
        else
          stack.top()->setBondType(Bond::DOUBLE);
        stack.pop();
      }
      target->setFormalCharge(-1);
      target->calcExplicitValence(false);
      target->setNumExplicitHs(0);
      atom->setFormalCharge(0);
      atom->calcExplicitValence(false);
      return true;
    }
    
    //    [Cl-](=O)(=O)(=O)(=O)
    // to:
    //    [Cl+3]([O-])([O-])([O-])[O-]
    bool _Valence8ClCleanUp1(RWMol& mol, Atom* atom) {
      if (atom->calcExplicitValence(false) != 8 ||
          atom->getFormalCharge() != -1)
        return false;
      int aid = atom->getIdx();
      bool neighborsAllO=true;
      RWMol::ADJ_ITER nid1,end1;
      boost::tie(nid1, end1) = mol.getAtomNeighbors(atom);
      while (nid1 != end1) {
        if(mol.getAtomWithIdx(*nid1)->getAtomicNum() != 8){
          neighborsAllO = false;
          break;
        }
        nid1++;
      }
      if(neighborsAllO){
        atom->setFormalCharge(3);
        boost::tie(nid1, end1) = mol.getAtomNeighbors(atom);
        while (nid1 != end1) {
          Bond *b = mol.getBondBetweenAtoms(aid, *nid1);
          if(b->getBondType()==Bond::DOUBLE){
            b->setBondType(Bond::SINGLE);
            Atom *otherAtom=mol.getAtomWithIdx(*nid1);
            otherAtom->setFormalCharge(-1);
            otherAtom->calcExplicitValence(false);
          }
          nid1++;
        }
        atom->calcExplicitValence(false);
        return true;
      }
      return false;
    }

    // [Cl+][O-] to Cl=O
    bool _Valence5ClCleanUp1(RWMol& mol, Atom* atom) {
      if (atom->calcExplicitValence(false) != 6 ||
          atom->getFormalCharge() != 1)
        return false;
      std::stack<Bond*> stack;
      std::set<int> _visited;
      Atom* target = findAlternatingBonds(mol, atom, 8, -1, Bond::SINGLE,
                                          Bond::SINGLE, 0, 1, NULL, stack,
                                          _visited);
      if (! target)
        return false;
      stack.top()->setBondType(Bond::DOUBLE);
      atom->setFormalCharge(0);
      target->setFormalCharge(0);
      atom->calcExplicitValence(false);
      return true;
    }
    //
    // Cl#S to ClS
    bool _Valence3ClCleanUp1(RWMol& mol, Atom* atom) {
      if (atom->calcExplicitValence(false) != 3 ||
          atom->getFormalCharge() != 0)
        return false;
      std::stack<Bond*> stack;
      std::set<int> _visited;
      Atom* target = findAlternatingBonds(mol, atom, 16, 0, Bond::TRIPLE,
                                          Bond::TRIPLE, 0, 1, NULL, stack,
                                          _visited);
      if (! target)
        return false;
      stack.top()->setBondType(Bond::SINGLE);
      atom->calcExplicitValence(false);
      return true;
    }

    void cleanUp(RWMol& mol) {
      ROMol::AtomIterator ai; 
      bool aromHolder;
      for (ai = mol.beginAtoms(); ai != mol.endAtoms(); ++ai) {
        switch( (*ai)->getAtomicNum() ){
        case 7:
          if((*ai)->calcExplicitValence(false) == 4) {
            if (_Valence4NCleanUp1(mol, *ai))
              continue;
            if ((*ai)->getFormalCharge() == -1) {
              if (_Valence4NCleanUp2(mol, *ai))
                continue;
            }
            continue;
          }

          if((*ai)->getFormalCharge()){
            continue;
          }
          aromHolder = (*ai)->getIsAromatic();
          (*ai)->setIsAromatic(0);

          if((*ai)->calcExplicitValence(false)==5 ) {
            // rings CN1=CCN=CC=1, CN1=NCOCC=1, [N]=C1N=CN=N1, [N]=C1C=CN=N1
            (_Valence5NCleanUp6(mol, *ai))
            ||
            (_Valence5NCleanUp7(mol, *ai))
            ||
            (_Valence5NCleanUp8(mol, *ai))
            ||
            (_Valence5NCleanUp9(mol, *ai))
            ||
            (_Valence5NCleanUpA(mol, *ai))
            ||
            // try search for valence-5 N connected to a N+ 
            (_Valence5NCleanUp1(mol, *ai))
            ||
            // connected to N- through a tiple then single bond
            (_Valence5NCleanUp2(mol, *ai))
            || 
            // directly to a N
            (_Valence5NCleanUp3(mol, *ai))
            ||
            // to two Si- via double bonds
            (_Valence5NCleanUp4(mol, *ai))
            ||
            // alternating bonds to O
            (_Valence5NCleanUp5(mol, *ai, 8))
            ||
            // alternating bonds to S
            (_Valence5NCleanUp5(mol, *ai, 16))
            ||
            // alternating bonds to S
            (_Valence5NCleanUp5(mol, *ai, 9))
            ||
            // alternating bonds to S
            (_Valence5NCleanUp5(mol, *ai, 17))
            ||
            // last resort
            (_Valence5NCleanUpB(mol, *ai))
            ;
          }
          if (aromHolder)
            (*ai)->setIsAromatic(1);
          break;
        case 17:
          if ((*ai)->calcExplicitValence(false) == 8 &&
              _Valence8ClCleanUp1(mol, *ai))
              continue;
          if ((*ai)->calcExplicitValence(false) == 5 &&
              _Valence5ClCleanUp1(mol, *ai))
            continue;
          if ((*ai)->calcExplicitValence(false) == 3 &&
              _Valence3ClCleanUp1(mol, *ai))
            continue;
          break;
        case 16:
          if ((*ai)->calcExplicitValence(false) == 7) {
            if (_Valence7SCleanUp1(mol, *ai))
              continue;
            if (_Valence7SCleanUp2(mol, *ai))
              continue;
            if (_Valence7SCleanUp3(mol, *ai))
              continue;
            _Valence8SCleanUp1(mol, *ai);
          } else if ((*ai)->calcExplicitValence(false) == 8) {
            _Valence8SCleanUp1(mol, *ai);
          }
          break;
        case 35:
          if((*ai)->calcExplicitValence(false) == 3 &&
             (*ai)->getFormalCharge() == 0) {
            // connected to Se. Example: PubChem 10787526
            if ((*ai)->getDegree() == 1) {
              RWMol::ADJ_ITER nid, end;
              boost::tie(nid, end) = mol.getAtomNeighbors(*ai);
              if (mol.getAtomWithIdx(*nid)->getAtomicNum() == 34) {
                mol.getBondBetweenAtoms((*ai)->getIdx(), *nid)->setBondType(Bond::SINGLE);
              }
            }
          }
          break;

        } // end the switch block
      } // end the for loop that iterates over atoms
    } // end cleanUp
  } // end inner namespace

#if RDK_TEST_MULTITHREADED
  boost::mutex inchiMutex;
#endif



  RWMol* InchiToMol(const std::string &inchi, ExtraInchiReturnValues& rv, bool
                    sanitize, bool removeHs)
  {
    // input
    char* _inchi = new char[inchi.size() + 1];
    char options[1] = "";
    strcpy(_inchi, inchi.c_str());
    inchi_InputINCHI inchiInput;
    inchiInput.szInChI = _inchi;
    inchiInput.szOptions = options;

    // creating RWMol for return
    RWMol *m = NULL;
    {
      // output structure
      inchi_OutputStruct inchiOutput;
#if RDK_TEST_MULTITHREADED
      boost::lock_guard<boost::mutex> lock(inchiMutex);
#endif
      // DLL call
      int retcode = GetStructFromINCHI(&inchiInput, &inchiOutput);

      // prepare output
      rv.returnCode = retcode;
      if (inchiOutput.szMessage) 
        rv.messagePtr = std::string(inchiOutput.szMessage);
      if (inchiOutput.szLog)
        rv.logPtr = std::string(inchiOutput.szLog);

      // for isotopes of H
      typedef std::vector<boost::tuple<unsigned int, unsigned int, unsigned int> > ISOTOPES_t;
      ISOTOPES_t isotopes;
      if (retcode == inchi_Ret_OKAY || retcode == inchi_Ret_WARNING) {
        m = new RWMol;
        std::vector<unsigned int> indexToAtomIndexMapping;
        PeriodicTable* periodicTable = PeriodicTable::getTable();
        unsigned int nAtoms = inchiOutput.num_atoms;
        for (unsigned int i = 0; i < nAtoms; i ++) {
          inchi_Atom* inchiAtom = &(inchiOutput.atom[i]);
          // use element name to set atomic number
          int atomicNumber=periodicTable->getAtomicNumber(inchiAtom->elname);
          Atom *atom = new Atom(atomicNumber);
          double averageWeight = atom->getMass();
          int refWeight=static_cast<int>(averageWeight+0.5);
          int isotope=0;
          if (inchiAtom->isotopic_mass) {
            isotope=inchiAtom->isotopic_mass - ISOTOPIC_SHIFT_FLAG;
          }
          if(isotope)
            atom->setIsotope(isotope+refWeight);
          // set charge
          atom->setFormalCharge(inchiAtom->charge);
          // set radical
          if (inchiAtom->radical) {
            if (inchiAtom->radical != 3 && inchiAtom->radical != 2) {
              BOOST_LOG(rdWarningLog)
                << "expect radical to be either 2 or 3 while getting "
                << inchiAtom->radical <<". Ignore radical."
                << std::endl;
            } else {
              atom->setNumRadicalElectrons(inchiAtom->radical - 1);
            }
          }
          // number of hydrogens
          atom->setNumExplicitHs(inchiAtom->num_iso_H[0]);
          if (inchiAtom->num_iso_H[1]) {
            isotopes.push_back(boost::make_tuple(1, i, inchiAtom->num_iso_H[1]));
          } else if (inchiAtom->num_iso_H[2]) {
            isotopes.push_back(boost::make_tuple(2, i, inchiAtom->num_iso_H[2]));
          } else if (inchiAtom->num_iso_H[3]) {
            isotopes.push_back(boost::make_tuple(3, i, inchiAtom->num_iso_H[3]));
          }
          //atom->setNoImplicit(true);
          // add atom to molecule
          unsigned int aid = m->addAtom(atom, false, true);
          indexToAtomIndexMapping.push_back(aid);
#ifdef DEBUG
          BOOST_LOG(rdWarningLog) << "adding " << aid << ":" << atom->getAtomicNum() << ":" << (int) inchiAtom->num_iso_H[0]<< std::endl ;
#endif
        }

        // adding bonds
        std::set<std::pair<unsigned int, unsigned int> > bondRegister;
        for (unsigned int i = 0; i < nAtoms; i ++) {
          inchi_Atom* inchiAtom = &(inchiOutput.atom[i]);
          unsigned int nBonds = inchiAtom->num_bonds;
          for (unsigned int b = 0; b < nBonds; b++) {
            unsigned int nbr = inchiAtom->neighbor[b];
            // check register to avoid duplication
            if (bondRegister.find(std::make_pair(i, nbr)) != bondRegister.end() ||
                bondRegister.find(std::make_pair(nbr, i)) != bondRegister.end()) {
              continue;
            }
            bondRegister.insert(std::make_pair(i, nbr));
            Bond* bond = NULL;
            // bond type
            if (inchiAtom->bond_type[b] <= INCHI_BOND_TYPE_TRIPLE)
              bond = new Bond(
                              (Bond::BondType) inchiAtom->bond_type[b]);
            else {
              BOOST_LOG(rdWarningLog)
                << "receive ALTERN bond type which should be avoided. "
                << "This is treated as aromatic." << std::endl;
              bond = new Bond(Bond::AROMATIC);
              bond->setIsAromatic(true);
            }
            // bond ends
            bond->setBeginAtomIdx(indexToAtomIndexMapping[i]);
            bond->setEndAtomIdx(indexToAtomIndexMapping[nbr]);
            // bond stereo
            switch (inchiAtom->bond_stereo[b]) {
            case INCHI_BOND_STEREO_NONE: break;
            case INCHI_BOND_STEREO_SINGLE_1UP: 
            case INCHI_BOND_STEREO_SINGLE_2DOWN: 
              bond->setBondDir(Bond::BEGINWEDGE);
              break;
            case INCHI_BOND_STEREO_SINGLE_1DOWN: 
            case INCHI_BOND_STEREO_SINGLE_2UP: 
              bond->setBondDir(Bond::BEGINDASH);
              break;
            case INCHI_BOND_STEREO_SINGLE_1EITHER:
              bond->setBondDir(Bond::UNKNOWN);
              break;
            case INCHI_BOND_STEREO_DOUBLE_EITHER:
              bond->setBondDir(Bond::EITHERDOUBLE);
              break;
            }
            // add bond
            m->addBond(bond, true);
#ifdef DEBUG
            BOOST_LOG(rdWarningLog) << "adding " << (int) bond->getBeginAtomIdx()
                                    << "("
                                    << m->getAtomWithIdx(bond->getBeginAtomIdx())->getAtomicNum()
                                    << ")"
                                    << "-" << (int) bond->getEndAtomIdx()
                                    << "("
                                    << m->getAtomWithIdx(bond->getEndAtomIdx())->getAtomicNum()
                                    << ")"
                                    << "[" << (int) bond->getBondType() << "]"<< std::endl ;
#endif
          }
        }

        // adding isotopes at the end
        for (ISOTOPES_t::iterator ii = isotopes.begin(); ii != isotopes.end();
             ii++) {
          unsigned int isotope, aid, repeat;
          boost::tie(isotope, aid, repeat) = *ii;
          aid = indexToAtomIndexMapping[aid];
          for (unsigned int i = 0; i < repeat; i ++) {
            // create atom
            Atom *atom = new Atom;
            atom->setAtomicNum(1);
            // set mass
            atom->setIsotope(isotope);
            int j = m->addAtom(atom, false, true);
            // add bond
            Bond* bond = new Bond(Bond::SINGLE);
            bond->setEndAtomIdx(aid);
            bond->setBeginAtomIdx(j);
            m->addBond(bond, true);
          }
        }

        // basic topological structure is ready. calculate valence
        for (unsigned int i = 0; i < m->getNumAtoms(); i ++) {
          m->getAtomWithIdx(i)->calcImplicitValence(false);
        }

        // 0Dstereo
        unsigned int numStereo0D = inchiOutput.num_stereo0D;
        INT_PAIR_VECT zBondPairs, eBondPairs;
        if (numStereo0D) {
          // calculate CIPCode as they might be used
          UINT_VECT ranks;
          Chirality::assignAtomCIPRanks(*m, ranks);
          for (int i = 0; i < numStereo0D; i ++) {
            inchi_Stereo0D* stereo0DPtr = inchiOutput.stereo0D + i;
            if (stereo0DPtr->parity == INCHI_PARITY_NONE ||
                stereo0DPtr->parity == INCHI_PARITY_UNDEFINED)
              continue;
            switch (stereo0DPtr->type) {
            case INCHI_StereoType_None:
              break;
            case INCHI_StereoType_DoubleBond:
              {
                // find the bond
                int left, right, leftNbr, originalLeftNbr, rightNbr,
                  originalRightNbr, extraLeftNbr, extraRightNbr;
                left = indexToAtomIndexMapping[stereo0DPtr->neighbor[1]];
                right = indexToAtomIndexMapping[stereo0DPtr->neighbor[2]];
                originalLeftNbr = indexToAtomIndexMapping[stereo0DPtr->neighbor[0]];
                originalRightNbr = indexToAtomIndexMapping[stereo0DPtr->neighbor[3]];
                leftNbr = extraLeftNbr = rightNbr = extraRightNbr = -1;
                Bond* bond = m->getBondBetweenAtoms(left, right);
                if(!bond) {
                  // Likely to be allene stereochemistry, which we don't handle.
                  BOOST_LOG(rdWarningLog)<<"Extended double-bond stereochemistry (e.g. C=C=C=C) ignored"<<std::endl;
                  continue;
                }
                // also find neighboring atoms. Note we cannot use what InChI returned
                // in stereo0DPtr->neighbor as there can be hydrogen in it, which is
                // later removed and is therefore not reliable. Plus, InChI seems to
                // use lower CIPRank-neighbors rather than higher-CIPRank ones (hence
                // the use of hydrogen neighbor). However, if the neighbors we
                // selected differ from what are in stereo0DPtr->neighbor, we might
                // also need to switch E and Z
                ROMol::ADJ_ITER begin, end;
                boost::tie(begin,
                           end) = m->getAtomNeighbors(m->getAtomWithIdx(left));
                int cip = -1, _cip;
                while (begin != end) {
                  if (*begin != right) {
                    if ((_cip = ranks[*begin]) > cip) {
                      if (leftNbr >= 0)
                        extraLeftNbr = leftNbr;
                      leftNbr = *begin;
                      cip = _cip;
                    } else {
                      extraLeftNbr = *begin;
                    }
                  }
                  begin ++;
                }
                boost::tie(begin,
                           end) = m->getAtomNeighbors(m->getAtomWithIdx(right));
                cip = -1;
                while (begin != end) {
                  if (*begin != left) {
                    if ((_cip = ranks[*begin]) > cip) {
                      if (rightNbr >= 0)
                        extraRightNbr = rightNbr;
                      rightNbr = *begin;
                      cip = _cip;
                    } else {
                      extraRightNbr = *begin;
                    }
                  }
                  begin ++;
                }
                bool switchEZ = false;
                if ((originalLeftNbr == leftNbr && originalRightNbr != rightNbr)
                    || (originalLeftNbr != leftNbr && originalRightNbr == rightNbr))
                  switchEZ = true;

                char parity = stereo0DPtr->parity;
                if (parity == INCHI_PARITY_ODD && switchEZ)
                  parity = INCHI_PARITY_EVEN;
                else if (parity == INCHI_PARITY_EVEN && switchEZ)
                  parity = INCHI_PARITY_ODD;

                Bond* leftBond = m->getBondBetweenAtoms(left, leftNbr);
                Bond* rightBond = m->getBondBetweenAtoms(right, rightNbr);
                if (extraLeftNbr >= 0) {
                  int modifier = -1;  // modifier to track whether bond is reversed
                  if (leftBond->getBeginAtomIdx() != left)
                    modifier *= -1;
                  Bond* extraLeftBond = m->getBondBetweenAtoms(left, extraLeftNbr);
                  if (extraLeftBond->getBeginAtomIdx() != left)
                    modifier *= -1;
                  if (modifier == 1)
                    zBondPairs.push_back(std::make_pair(leftBond->getIdx(),
                                                        extraLeftBond->getIdx()));
                  else
                    eBondPairs.push_back(std::make_pair(leftBond->getIdx(),
                                                        extraLeftBond->getIdx()));
                }
                if (extraRightNbr >= 0) {
                  int modifier = -1;  // modifier to track whether bond is reversed
                  Bond* extraRightBond = m->getBondBetweenAtoms(right, extraRightNbr);
                  if (rightBond->getBeginAtomIdx() != right)
                    modifier *= -1;
                  if (extraRightBond->getBeginAtomIdx() != right)
                    modifier *= -1;
                  if (modifier == 1)
                    zBondPairs.push_back(std::make_pair(rightBond->getIdx(),
                                                        extraRightBond->getIdx()));
                  else
                    eBondPairs.push_back(std::make_pair(rightBond->getIdx(),
                                                        extraRightBond->getIdx()));
                }
                int modifier = -1;  // modifier to track whether bond is reversed
                if (leftBond->getBeginAtomIdx() != left)
                  modifier *= -1;
                if (rightBond->getBeginAtomIdx() != right)
                  modifier *= -1;

                if (parity == INCHI_PARITY_ODD) {
                  bond->setStereo(Bond::STEREOZ);
                  if (modifier == 1)
                    eBondPairs.push_back(std::make_pair(leftBond->getIdx(),
                                                        rightBond->getIdx()));
                  else
                    zBondPairs.push_back(std::make_pair(leftBond->getIdx(),
                                                        rightBond->getIdx()));
                } else if (parity == INCHI_PARITY_EVEN) {
                  bond->setStereo(Bond::STEREOE);
                  if (modifier == 1)
                    zBondPairs.push_back(std::make_pair(leftBond->getIdx(),
                                                        rightBond->getIdx()));
                  else
                    eBondPairs.push_back(std::make_pair(leftBond->getIdx(),
                                                        rightBond->getIdx()));
                } else if (parity == INCHI_PARITY_NONE) {
                  bond->setStereo(Bond::STEREONONE);
                } else {
                  bond->setStereo(Bond::STEREOANY);
                }
                // set the stereo atoms for the double bond
                bond->getStereoAtoms().push_back(leftNbr);
                bond->getStereoAtoms().push_back(rightNbr);
                break;
              }
            case INCHI_StereoType_Tetrahedral:
              {
                unsigned int c = indexToAtomIndexMapping[stereo0DPtr->central_atom];
                Atom* atom = m->getAtomWithIdx(c);
                // find number of swaps for the members
                int nSwaps = 0;
                unsigned int nid = 0;
                if (stereo0DPtr->neighbor[0] == stereo0DPtr->central_atom) {
                  // 3-neighbor case
                  nid = 1;
                  if(atom->getDegree()==3){
                    // this happens with chiral three-coordinate S
                    nSwaps = 1;
                  }
                } 
                //if (atom->getTotalNumHs(true) == 1)
                //  nSwaps = 1;
                //std::cerr<<"build atom: "<<c<<" "<<atom->getTotalNumHs(true);
                std::list<int> neighbors;
                for (; nid < 4; nid ++) {
                  unsigned end = indexToAtomIndexMapping[stereo0DPtr->neighbor[nid]];
                  Bond* bond = m->getBondBetweenAtoms(c, end);
                  neighbors.push_back(bond->getIdx());
                  //std::cerr<<" "<<end<<"("<<bond->getIdx()<<")";
                }
                nSwaps += atom->getPerturbationOrder(neighbors);
                //std::cerr<<" swaps: "<<nSwaps<<" parity: "<<
                //  (stereo0DPtr->parity==INCHI_PARITY_EVEN?"even":"odd")<<std::endl;
                if (stereo0DPtr->parity == INCHI_PARITY_ODD) {
                  atom->setChiralTag(Atom::CHI_TETRAHEDRAL_CCW);
                } else {
                  atom->setChiralTag(Atom::CHI_TETRAHEDRAL_CW);
                }
                if (nSwaps % 2) {
                  atom->invertChirality();
                }
                break;
              }
            case INCHI_StereoType_Allene:
              BOOST_LOG(rdWarningLog) 
                << "Allene-style stereochemistry is not supported yet and will be ignored." 
                << std::endl;
              break;
            default:
              BOOST_LOG(rdWarningLog) 
                << "Unrecognized stereo0D type ("
                << (int) stereo0DPtr->type
                << ") is ignored!"
                << std::endl;
            } // end switch stereotype
          } // end for loop over all stereo0D entries
          // set the bond directions
          if (! assignBondDirs(*m, zBondPairs, eBondPairs)) {
            BOOST_LOG(rdWarningLog) << "Cannot assign bond directions!"
                                    << std::endl;;
          }
        } // end if (if stereo0D presents)
      } // end if (if return code is success)     

      // clean up
      delete[] _inchi;
      FreeStructFromINCHI(&inchiOutput);
    }

    // clean up the molecule to be acceptable to RDKit
    if (m) {
      cleanUp(*m);

      if (sanitize) {
        if (removeHs) {
          MolOps::removeHs(*m, false, false);
        } else {
          MolOps::sanitizeMol(*m);
        }
      }
      // call assignStereochemistry just to be safe; otherwise, MolToSmiles may
      // overwrite E/Z and/or bond direction on double bonds.
      MolOps::assignStereochemistry(*m,true,true);
    }

    return m;
  }

  void fixOptionSymbol(const char* in, char* out)
  {
    int i;
    for (i = 0; i < strlen(in); i ++) {
#ifdef _WIN32
      if (in[i] == '-')
        out[i] = '/';
#else
      if (in[i] == '/')
        out[i] = '-';
#endif
      else
        out[i] = in[i];
    }
    out[i] = '\0';
  }

  /*! "reverse" clean up: prepare a molecule to be used with InChI sdk */
  void rCleanUp(RWMol& mol)
  {
    RWMol* q = SmilesToMol("[O-][Cl+3]([O-])([O-])O");
    std::vector<MatchVectType> fgpMatches;
    SubstructMatch(mol, *q, fgpMatches);
    delete q;
    // replace all matches
    for (int match_id = 0; match_id < fgpMatches.size(); match_id ++) {
      // collect matching atoms
      int map[5];
      MatchVectType match = fgpMatches[match_id];
      for (MatchVectType::const_iterator mi = match.begin(); mi != match.end();
           mi ++) {
        map[mi->first] = mi->second;
      }
      // check charges
      if (mol.getAtomWithIdx(map[1])->getFormalCharge() != 3)
        return;
      int unchargedFound = -1;
      for (int i = 0; i < 5; i ++) {
        if (i == 1) continue;
        Atom* o = mol.getAtomWithIdx(map[i]);
        if (o->getFormalCharge() == 0) {
          if (unchargedFound != -1)
            return; // too many uncharged oxygen
          else
            unchargedFound = i;
        }
      }

      // flip bonds and remove charges
      for (int i = 0; i < 5; i ++) {
        if (i == 1) continue;
        if (i == unchargedFound) continue;
        if (unchargedFound == -1 && i == 0) {
          mol.getBondBetweenAtoms(map[1], map[i])->setBondType(Bond::SINGLE);
          mol.getAtomWithIdx(map[i])->setFormalCharge(-1);
          continue;
        }
        mol.getBondBetweenAtoms(map[1], map[i])->setBondType(Bond::DOUBLE);
        mol.getAtomWithIdx(map[i])->setFormalCharge(0);
      }
      mol.getAtomWithIdx(map[1])->setFormalCharge(0);
    }
    return;
  }

  std::string MolToInchi(const ROMol& mol, ExtraInchiReturnValues& rv,
                         const char* options)
  {
    RWMol *m = new RWMol(mol);

    // assign stereochem:
    if(mol.needsUpdatePropertyCache()){
      m->updatePropertyCache(false);
    }
    // kekulize
    MolOps::Kekulize(*m, false);

    // "reverse" cleanup: undo some clean up done by RDKit
    rCleanUp(*m);

    unsigned int nAtoms = m->getNumAtoms();
    unsigned int nBonds = m->getNumBonds();

    // Make array of inchi_atom (storage space)
    inchi_Atom* inchiAtoms = new inchi_Atom[nAtoms];
    // and a vector for stereo0D
    std::vector<inchi_Stereo0D> stereo0DEntries;

    PeriodicTable* periodicTable = PeriodicTable::getTable();
    // Fill inchi_Atom's by atoms in RWMol
    for (unsigned int i = 0; i < nAtoms; i ++) {
      Atom* atom = m->getAtomWithIdx(i);
      inchiAtoms[i].num_bonds = 0;

      // coordinates
      if (! m->getNumConformers()) {
      inchiAtoms[i].x = 0;
      inchiAtoms[i].y = 0;
      inchiAtoms[i].z = 0;
      } else {
        ROMol::ConformerIterator conformerIter = m->beginConformers();
        RDGeom::Point3D coord = (*conformerIter)->getAtomPos(i);
        inchiAtoms[i].x = coord[0];
        inchiAtoms[i].y = coord[1];
        inchiAtoms[i].z = coord[2];
      }

      // element name
      unsigned int atomicNumber = atom->getAtomicNum();
      std::string elementName = periodicTable->getElementSymbol(atomicNumber);
      strcpy(inchiAtoms[i].elname, elementName.c_str());

      // isotopes
      int isotope=atom->getIsotope();
      if (isotope) 
        inchiAtoms[i].isotopic_mass = ISOTOPIC_SHIFT_FLAG + isotope -
          static_cast<int>(periodicTable->getAtomicWeight(atomicNumber)+0.5);
      else {
        // check explicit iso property. If this is set, we have a 0 offset
        // Example: CHEMBL220875
        //if (atom->getIsotope()){
        //  inchiAtoms[i].isotopic_mass = ISOTOPIC_SHIFT_FLAG + 0;
        //} else {
          inchiAtoms[i].isotopic_mass = 0;
          //}
      }

      // charge
      inchiAtoms[i].charge = atom->getFormalCharge();

      // radical
      if (atom->getNumRadicalElectrons()) 
        inchiAtoms[i].radical = atom->getNumRadicalElectrons() + 1;
      else
        inchiAtoms[i].radical = 0;

      // number of iso H
      inchiAtoms[i].num_iso_H[0] = -1;
      inchiAtoms[i].num_iso_H[1] = 0;
      inchiAtoms[i].num_iso_H[2] = 0;
      inchiAtoms[i].num_iso_H[3] = 0;

      // convert tetrahedral chirality info to Stereo0D
      if (atom->getChiralTag() != Atom::CHI_UNSPECIFIED ||
          atom->hasProp("molParity")) {
        // we ignore the molParity if the number of neighbors are below 3
        atom->calcImplicitValence();
        if (atom->getNumImplicitHs() + atom->getDegree() < 3)
          continue;
        inchi_Stereo0D stereo0D;
        stereo0D.central_atom = i;
        stereo0D.type = INCHI_StereoType_Tetrahedral;
        ROMol::ADJ_ITER nbrIter, endNbrIter;
        boost::tie(nbrIter, endNbrIter) = m->getAtomNeighbors(atom);
        std::vector<std::pair<unsigned int, unsigned int> > neighbors;
        while (nbrIter != endNbrIter) {
<<<<<<< HEAD
          unsigned int cip = 0;
          if (m->getAtomWithIdx(*nbrIter)->hasProp("_CIPRank"))
            m->getAtomWithIdx(*nbrIter)->getProp("_CIPRank", cip);
=======
          int cip = 0;
          // if (m->getAtomWithIdx(*nbrIter)->hasProp("_CIPRank"))
          //   m->getAtomWithIdx(*nbrIter)->getProp("_CIPRank", cip);
>>>>>>> 1caef95f
          neighbors.push_back(std::make_pair(cip, *nbrIter));
          ++nbrIter;
        }
        //std::sort(neighbors.begin(), neighbors.end());
        unsigned char nid = 0;
        std::pair<unsigned int, unsigned int> p;
        //std::cerr<<" at: "<<atom->getIdx();
        BOOST_FOREACH( p, neighbors )
        {
          stereo0D.neighbor[nid++] = p.second;
          //std::cerr<<" "<<p.second;
        }
        if (nid == 3) {
          //std::cerr<<" nid==3, reorder";
          //std::cerr<<" "<<i;
          for (; nid > 0; nid --){
            stereo0D.neighbor[nid] = stereo0D.neighbor[nid - 1];
            //std::cerr<<" "<<stereo0D.neighbor[nid];
          }
          stereo0D.neighbor[0] = i;
        }
        //std::cerr<<std::endl;
        Atom::ChiralType chiralTag;
        if ((chiralTag = atom->getChiralTag()) != Atom::CHI_UNSPECIFIED) {
          bool pushIt=false;
          if(atom->getDegree()==4){
            if (chiralTag == Atom::CHI_TETRAHEDRAL_CW) {
              stereo0D.parity = INCHI_PARITY_EVEN;
              pushIt=true;
            } else {
              stereo0D.parity = INCHI_PARITY_ODD;
              pushIt=true;
            }
          } else {
            //std::cerr<<"tag: "<<chiralTag<<std::endl;
            if (chiralTag == Atom::CHI_TETRAHEDRAL_CCW) {
              stereo0D.parity = INCHI_PARITY_EVEN;
              pushIt=true;
            } else if (chiralTag == Atom::CHI_TETRAHEDRAL_CW) {
              stereo0D.parity = INCHI_PARITY_ODD;
              pushIt=true;
            } else {
              BOOST_LOG(rdWarningLog) << "unrecognized chirality tag ("
                << chiralTag << ") on atom " << i << " is ignored."
                << std::endl;
            }
          }
          if(pushIt){
            // this was github #296
            // with molecules like C[S@@](=O)C(C)(C)C the stereochem of the sulfur from
            // the inchi comes back reversed if we don't have wedged bonds. There must
            // be something with the way S stereochem is being handled that I'm not 
            // getting.
            // There's something of an explanation at around line 258 of inchi_api.h
            // but that didn't help that much.
            // For want of a better idea, detect this pattern
            // and flip the stereochem:
            // if(atom->getAtomicNum()==16 &&
            //    atom->getDegree()==3 && atom->getExplicitValence()==4){
            //   if(stereo0D.parity==INCHI_PARITY_EVEN){
            //     stereo0D.parity=INCHI_PARITY_ODD;
            //   } else if(stereo0D.parity==INCHI_PARITY_ODD){
            //     stereo0D.parity=INCHI_PARITY_EVEN;
            //   } 
            // }
            stereo0DEntries.push_back(stereo0D);
          }
          
        } else {
          //std::string molParity;
          //atom->getProp("molParity", molParity);
          //if (molParity == "2") {
          //  stereo0D.parity = INCHI_PARITY_EVEN;
          //  stereo0DEntries.push_back(stereo0D);
          //} else if (molParity == "1") {
          //  stereo0D.parity = INCHI_PARITY_ODD;
          //  stereo0DEntries.push_back(stereo0D);
          //} else if (molParity == "0") {
          //  stereo0D.parity = INCHI_PARITY_NONE;
          //  stereo0DEntries.push_back(stereo0D);
          //} else if (molParity == "3") {
          //  stereo0D.parity = INCHI_PARITY_UNKNOWN;
          //  stereo0DEntries.push_back(stereo0D);
          //} else {
          //  BOOST_LOG(rdWarningLog) << "unrecognized parity on atom "
          //    << molParity << " is ignored." << std::endl;
          //}
        }
      }
    }

    // read bond info
    for (unsigned int i = 0; i < nBonds; i ++) {
      Bond* bond = m->getBondWithIdx(i);
      unsigned int atomIndex1 = bond->getBeginAtomIdx();
      unsigned int atomIndex2 = bond->getEndAtomIdx();
      int bondDirectionModifier = 1;
      // update only for the atom having smaller index
      if (atomIndex1 > atomIndex2) {
        std::swap(atomIndex1, atomIndex2);
        bondDirectionModifier = -1;
      }

      // neighbor
      unsigned int idx = inchiAtoms[atomIndex1].num_bonds;
      inchiAtoms[atomIndex1].neighbor[idx] = atomIndex2;

      // bond type
      Bond::BondType bondType = bond->getBondType();
      if (bondType > Bond::TRIPLE) {
        BOOST_LOG(rdWarningLog) << "bond type above 3 (" << bondType
          << ") is treated as unspecified!" << std::endl;
        bondType = Bond::UNSPECIFIED;
      }
      inchiAtoms[atomIndex1].bond_type[idx] = bondType; 

      // stereo
      Bond::BondDir bondDirection = bond->getBondDir();
      switch (bondDirection) {
      case Bond::BEGINWEDGE:
        inchiAtoms[atomIndex1].bond_stereo[idx] = bondDirectionModifier * INCHI_BOND_STEREO_SINGLE_1UP;
        break;
      case Bond::BEGINDASH:
        inchiAtoms[atomIndex1].bond_stereo[idx] = bondDirectionModifier * INCHI_BOND_STEREO_SINGLE_1DOWN;
        break;
      case Bond::EITHERDOUBLE:
        inchiAtoms[atomIndex1].bond_stereo[idx] = INCHI_BOND_STEREO_DOUBLE_EITHER;
        break;
      case Bond::UNKNOWN:
        inchiAtoms[atomIndex1].bond_stereo[idx] = bondDirectionModifier * INCHI_BOND_STEREO_SINGLE_1EITHER;
        break;
      case Bond::NONE:
      default:
        inchiAtoms[atomIndex1].bond_stereo[idx] = INCHI_BOND_STEREO_NONE;
      }
      
      // double bond stereochemistry
      // single bond in the big ring will get E/Z assigned as well. Though rdkit
      // will eventually remove it, I added it any way
      if (//bondType == Bond::DOUBLE and
          (bond->getStereo() == Bond::STEREOZ || 
           bond->getStereo() == Bond::STEREOE)) {
        inchi_Stereo0D stereo0D;
        if (bond->getStereo() == Bond::STEREOZ)
          stereo0D.parity = INCHI_PARITY_ODD;
        else
          stereo0D.parity = INCHI_PARITY_EVEN;
        stereo0D.neighbor[0] = bond->getStereoAtoms()[0];
        stereo0D.neighbor[3] = bond->getStereoAtoms()[1];
        stereo0D.neighbor[1] = atomIndex1;
        stereo0D.neighbor[2] = atomIndex2;
        if (!m->getBondBetweenAtoms(stereo0D.neighbor[0], stereo0D.neighbor[1]))
          std::swap(stereo0D.neighbor[0], stereo0D.neighbor[3]);
        stereo0D.central_atom = NO_ATOM;
        stereo0D.type = INCHI_StereoType_DoubleBond;
        stereo0DEntries.push_back(stereo0D);
      } else if (bond->getStereo() == Bond::STEREOANY) {
        // have to treat STEREOANY separately because RDKit will clear out
        // StereoAtoms information.
        // Here we just change the coordiates of the two end atoms - to bring
        // them really close - so that InChI will not try to infer stereobond
        // info from coordinates.
        inchiAtoms[atomIndex1].x = inchiAtoms[atomIndex2].x;
        inchiAtoms[atomIndex1].y = inchiAtoms[atomIndex2].y;
        inchiAtoms[atomIndex1].z = inchiAtoms[atomIndex2].z;
      }
      
      // number of bonds
      inchiAtoms[atomIndex1].num_bonds ++;
    }

    // create stereo0D
    inchi_Stereo0D* stereo0Ds;
    if (stereo0DEntries.size()) {
      stereo0Ds = new inchi_Stereo0D[stereo0DEntries.size()];
      for (int i = 0; i < stereo0DEntries.size(); i++) {
        stereo0Ds[i] = stereo0DEntries[i];
      }
    } else {
      stereo0Ds = NULL;
    }

    // create input
    inchi_Input input;
    input.atom = inchiAtoms;
    input.stereo0D = stereo0Ds;
    if (options) {
      char* _options = new char[strlen(options) + 1];
      fixOptionSymbol(options, _options);
      input.szOptions = _options;
    } else {
      input.szOptions = NULL;
    }
    input.num_atoms = nAtoms;
    input.num_stereo0D = stereo0DEntries.size();

    // create output
    inchi_Output output;

    // call DLL
    std::string inchi;
    {
#if RDK_TEST_MULTITHREADED
      boost::lock_guard<boost::mutex> lock(inchiMutex);
#endif
      int retcode = GetINCHI(&input, &output);

      // generate output
      rv.returnCode = retcode;
      if (output.szInChI)
        inchi = std::string(output.szInChI);
      if (output.szMessage)
        rv.messagePtr = std::string(output.szMessage);
      if (output.szLog)
        rv.logPtr = std::string(output.szLog);
      if (output.szAuxInfo)
        rv.auxInfoPtr = std::string(output.szAuxInfo);

      // clean up
      FreeINCHI(&output);
    }
    if (input.szOptions)
      delete[] input.szOptions;

    delete[] inchiAtoms;
    if (stereo0Ds) delete[] stereo0Ds;
    delete m;
    return inchi;
  }

  std::string InchiToInchiKey(const std::string &inchi) {
    char inchiKey[29];
    char xtra1[65], xtra2[65];
    int ret=0;
    {
#if RDK_TEST_MULTITHREADED
      boost::lock_guard<boost::mutex> lock(inchiMutex);
#endif
      ret = GetINCHIKeyFromINCHI(inchi.c_str(), 0, 0, inchiKey, xtra1, xtra2);
    }
    std::string error;
    switch (ret) {
    case INCHIKEY_OK:
      return std::string(inchiKey);
    case INCHIKEY_UNKNOWN_ERROR:
      error =  "Unknown error";
      break;
    case INCHIKEY_EMPTY_INPUT:
      error = "Empty input";
      break;
    case INCHIKEY_INVALID_INCHI_PREFIX:
      error = "Invalid InChI prefix";
      break;
    case INCHIKEY_NOT_ENOUGH_MEMORY:
      error = "Not enough memory";
      break;
    case INCHIKEY_INVALID_INCHI:
      error = "Invalid input InChI string";
      break;
    case INCHIKEY_INVALID_STD_INCHI:
      error = "Invalid standard InChI string";
      break;
    }
    BOOST_LOG(rdErrorLog) << error << " in generating InChI Key" << std::endl;
    return std::string();
  }
}<|MERGE_RESOLUTION|>--- conflicted
+++ resolved
@@ -1765,15 +1765,9 @@
         boost::tie(nbrIter, endNbrIter) = m->getAtomNeighbors(atom);
         std::vector<std::pair<unsigned int, unsigned int> > neighbors;
         while (nbrIter != endNbrIter) {
-<<<<<<< HEAD
-          unsigned int cip = 0;
-          if (m->getAtomWithIdx(*nbrIter)->hasProp("_CIPRank"))
-            m->getAtomWithIdx(*nbrIter)->getProp("_CIPRank", cip);
-=======
           int cip = 0;
           // if (m->getAtomWithIdx(*nbrIter)->hasProp("_CIPRank"))
           //   m->getAtomWithIdx(*nbrIter)->getProp("_CIPRank", cip);
->>>>>>> 1caef95f
           neighbors.push_back(std::make_pair(cip, *nbrIter));
           ++nbrIter;
         }
