--- conflicted
+++ resolved
@@ -331,13 +331,8 @@
 RDKit::SparseIntVect<std::uint32_t> *MorganFingerprintHelper(
     const RDKit::ROMol &mol, int radius, int nBits, python::object invariants,
     python::object fromAtoms, bool useChirality, bool useBondTypes,
-<<<<<<< HEAD
     bool useFeatures, bool useCounts, python::object bitInfo, bool includeRedundantEnvironments) {
-  std::vector<boost::uint32_t> *invars = 0;
-=======
-    bool useFeatures, bool useCounts, python::object bitInfo) {
-  std::vector<std::uint32_t> *invars = nullptr;
->>>>>>> ae8e2a11
+  std::vector<boost::uint32_t> *invars = nullptr;
   if (invariants) {
     unsigned int nInvar =
         python::extract<unsigned int>(invariants.attr("__len__")());
@@ -475,13 +470,8 @@
 ExplicitBitVect *GetMorganFingerprintBV(
     const RDKit::ROMol &mol, int radius, unsigned int nBits,
     python::object invariants, python::object fromAtoms, bool useChirality,
-<<<<<<< HEAD
     bool useBondTypes, bool useFeatures, python::object bitInfo, bool includeRedundantEnvironments) {
-  std::vector<boost::uint32_t> *invars = 0;
-=======
-    bool useBondTypes, bool useFeatures, python::object bitInfo) {
-  std::vector<std::uint32_t> *invars = nullptr;
->>>>>>> ae8e2a11
+  std::vector<boost::uint32_t> *invars = nullptr;
   if (invariants) {
     unsigned int nInvar =
         python::extract<unsigned int>(invariants.attr("__len__")());
